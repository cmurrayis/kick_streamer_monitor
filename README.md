--- conflicted
+++ resolved
@@ -1,4 +1,4 @@
-<<<<<<< HEAD
+
 # Kick Streamer Status Monitor
 
 Real-time monitoring service that tracks Kick.com streamer online/offline status using WebSocket connections and updates PostgreSQL database. Designed as a Python asyncio service for 24/7 operation on Debian 12+ servers with Rich console interface for interactive monitoring.
@@ -625,9 +625,4 @@
 
 ---
 
-Made with ❤️ for the Kick.com streaming community
-=======
-# kick_streamer_monitor
-
-A simple script that monitors a list of Kick Streamers obtained from a postges DB connection and updates their status from Online to Offline and Offline to Online when detected via the Kick Pusher service.
->>>>>>> 277bf65a
+Made with ❤️ for the Kick.com streaming community